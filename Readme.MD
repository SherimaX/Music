--- conflicted
+++ resolved
@@ -1,45 +1,57 @@
 # Piano Sheet Processing Roadmap
 
-This project converts scanned classical piano sheet music into a machine-readable format. The short-term goal is a backend-only pipeline that produces two artifacts:
+This project converts scanned classical piano sheet music into a machine-readable format.  
+The short-term goal is a backend-only pipeline that produces two artifacts:
 
-1. A MusicXML representation of the score.
-2. A PDF rendering generated from that MusicXML.
+1. **A MusicXML representation of the score.**  
+2. **A PDF rendering generated from that MusicXML.**
 
-Once this minimal pipeline works, we can extend it into a full Flask web application with an interactive music sheet viewer.
+Once this minimal pipeline works, we can extend it into a full Flask web application with an interactive music-sheet viewer.
+
+---
 
 ## 1. Environment setup
 
-- Python 3.8+
+- Python 3.8 +
 - [`music21`](https://web.mit.edu/music21/)
 - [`Audiveris`](https://audiveris.github.io/audiveris/) for optical music recognition
 - (Later) `Flask` for a simple web API
 
-Create a virtual environment and install `music21` with `pip install music21`. Audiveris is a standalone Java application; install it separately and make sure the `audiveris` command is on your path.
+Create a virtual environment and install **music21**:
+
+```bash
+python -m venv venv
+source venv/bin/activate        # or .\venv\Scripts\activate on Windows
+pip install music21
+````
+
+Audiveris is a standalone Java application; install it separately and make sure the `audiveris` command is on your `PATH`.
+
+---
 
 ## 2. Convert image to MusicXML
 
-1. Place a scanned image or PDF of a piano solo piece in a working directory.
+1. Place a scanned image or PDF of a piano-solo piece in a working directory.
 2. Run Audiveris on the file to produce a `.xml` MusicXML file:
+
    ```bash
    audiveris -batch input.pdf -export
    ```
+
    This generates `input.xml` alongside the original image/PDF.
 
-<<<<<<< HEAD
 ### 2.1 Python helper script
 
-Instead of running Audiveris manually, you can use `convert_sheet.py` to
-automate the conversion and PDF rendering:
+Instead of running Audiveris manually, you can call **`convert_sheet.py`** to automate the conversion **and** the PDF rendering:
 
 ```bash
 python convert_sheet.py input.pdf -o output/
 ```
 
-The script accepts a single image/PDF or a directory of files and places the
-generated MusicXML and PDF files in the chosen output directory.
+The script accepts a single image/PDF *or* a directory of files and places the generated MusicXML and PDF files in the chosen output directory.
 
-=======
->>>>>>> baac5fbd
+---
+
 ## 3. Generate PDF with music21
 
 Use `music21` to parse the MusicXML and render a PDF:
@@ -47,22 +59,28 @@
 ```python
 from music21 import converter
 
-score = converter.parse('input.xml')
+score = converter.parse("input.xml")
 # Adjust or analyze the score here if desired
-score.write('musicxml.pdf', fp='output.pdf')
+score.write("musicxml.pdf", fp="output.pdf")
 ```
 
-This script loads the MusicXML, optionally lets you work with the score in Python, and then writes a PDF called `output.pdf`.
+This script loads the MusicXML, optionally lets you work with the score in Python, and then writes a PDF called **`output.pdf`**.
+
+---
 
 ## 4. Output files
 
 After these steps you will have:
 
-- `input.xml` – the MusicXML score produced by Audiveris.
-- `output.pdf` – the rendered sheet produced by music21.
+| File         | Description                              |
+| ------------ | ---------------------------------------- |
+| `input.xml`  | MusicXML score produced by Audiveris     |
+| `output.pdf` | Rendered sheet music produced by music21 |
+
+---
 
 ## 5. Next steps
 
-- Wrap the pipeline in a Flask application so users can upload images and receive the generated files.
-- Display the score in the browser with OpenSheetMusicDisplay and sync playback via MIDI.
-- Explore alignment with real audio recordings once the basic features are stable.+* Wrap the pipeline in a **Flask** application so users can upload images and receive the generated files.
+* Display the score in the browser with **OpenSheetMusicDisplay** and sync playback via MIDI.
+* Explore alignment with real audio recordings once the basic features are stable.